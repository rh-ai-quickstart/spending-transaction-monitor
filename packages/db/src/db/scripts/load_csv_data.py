--- conflicted
+++ resolved
@@ -58,19 +58,8 @@
         print('   Clearing credit cards...')
         result = await session.execute(delete(CreditCard))
         card_count = result.rowcount
-<<<<<<< HEAD
-        print(f"   Deleted {card_count} credit cards")
-        
-        # Clear cached recommendations (has foreign keys to users)
-        print("   Clearing cached recommendations...")
-        result = await session.execute(text("DELETE FROM cached_recommendations"))
-        cached_count = result.rowcount
-        print(f"   Deleted {cached_count} cached recommendations")
-        
-=======
         print(f'   Deleted {card_count} credit cards')
 
->>>>>>> cd6a1548
         # Clear users last (parent table)
         print('   Clearing users...')
         result = await session.execute(delete(User))
