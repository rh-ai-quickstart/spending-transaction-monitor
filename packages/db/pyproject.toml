[build-system]
requires = ["hatchling"]
build-backend = "hatchling.build"

[project]
name = "spending-monitor-db"
dynamic = ["version"]
description = "Database package for spending-monitor"
readme = "README.md"
requires-python = ">=3.11"
license = "MIT"
dependencies = [
    "sqlalchemy>=2.0.0",
    "alembic>=1.13.0",
    "asyncpg>=0.29.0",
    "greenlet>=3.0.0",
    "psycopg2-binary>=2.9.0",
    "pydantic-settings>=2.0.0",
    "pgvector>=0.2.0",
    "pandas>=2.3.2",
    "pyyaml>=6.0.0",
]

[project.optional-dependencies]
ml = [
    "sentence-transformers>=2.2.0",
    "torch>=2.0.0; platform_machine != 'x86_64'",  # Full torch for non-x86
    "openai>=1.109.1",
    "httpx>=0.28.1",
<<<<<<< HEAD
    "pyyaml>=6.0.0",
=======
]
ml-cpu = [
    "sentence-transformers>=2.2.0",
    "torch>=2.0.0",  # Will install CPU version via index-url
    "openai>=1.109.1",
    "httpx>=0.28.1",
>>>>>>> d36b85be
]

[project.optional-dependencies]
embeddings = [
    "sentence-transformers>=2.2.0",
    "torch>=2.2.0",
]

[tool.hatch.build.targets.wheel]
packages = ["src/db"]

[tool.hatch.build.targets.wheel.force-include]
"src/db/py.typed" = "db/py.typed"

[tool.ruff]
target-version = "py311"
line-length = 88

[tool.ruff.lint]
select = ["E", "F", "UP", "B", "SIM", "I"]
ignore = ["E501", "B008", "UP007"]

[tool.ruff.format]
quote-style = "single"
indent-style = "space"

[tool.pytest.ini_options]
pythonpath = ["src"]
testpaths = ["tests"]
asyncio_mode = "auto"
markers = [
    "asyncio: marks tests as requiring asyncio (deselect with '-m \"not asyncio\"')",
]

[dependency-groups]
dev = [
    "pytest>=7.4.0",
    "pytest-asyncio>=0.21.0",
    "ruff>=0.1.0",
    "mypy>=1.7.0",
    "types-pyyaml>=6.0.12.20250915",
    "types-requests>=2.32.4.20250913",
]

[tool.mypy]
python_version = "3.11"
warn_return_any = false
warn_unused_configs = true
disallow_untyped_defs = false
disallow_incomplete_defs = false
check_untyped_defs = false
disallow_untyped_calls = false
disallow_untyped_decorators = false
warn_redundant_casts = true
warn_unused_ignores = false
warn_no_return = false
warn_unreachable = false
strict_optional = false
strict_equality = true
no_implicit_reexport = false
no_implicit_optional = false
mypy_path = "src"
exclude = "^(alembic/|tests/|enable_pgvector\\.py$|extract_categories_from_csv\\.py$|real_category_mappings\\.py$)"

# Exclude problematic files temporarily
[[tool.mypy.overrides]]
module = [
    "db.database",
    "db.scripts.seed",
    "db.scripts.load_csv_data",
    "db.scripts.populate_embeddings",
    "db.scripts.populate_embeddings_local",
    "db.scripts.populate_embeddings_ollama",
]
ignore_errors = true

# Third-party libraries without stubs
[[tool.mypy.overrides]]
module = [
    "pgvector.*",
    "sentence_transformers.*",
    "transformers.*",
    "torch.*",
    "openai.*",
    "httpx.*",
]
ignore_missing_imports = true

[tool.hatch.version]
path = "src/db/__init__.py"<|MERGE_RESOLUTION|>--- conflicted
+++ resolved
@@ -27,19 +27,13 @@
     "torch>=2.0.0; platform_machine != 'x86_64'",  # Full torch for non-x86
     "openai>=1.109.1",
     "httpx>=0.28.1",
-<<<<<<< HEAD
-    "pyyaml>=6.0.0",
-=======
 ]
 ml-cpu = [
     "sentence-transformers>=2.2.0",
     "torch>=2.0.0",  # Will install CPU version via index-url
     "openai>=1.109.1",
     "httpx>=0.28.1",
->>>>>>> d36b85be
 ]
-
-[project.optional-dependencies]
 embeddings = [
     "sentence-transformers>=2.2.0",
     "torch>=2.2.0",
